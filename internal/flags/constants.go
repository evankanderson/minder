//
// Copyright 2024 Stacklok, Inc.
//
// Licensed under the Apache License, Version 2.0 (the "License");
// you may not use this file except in compliance with the License.
// You may obtain a copy of the License at
//
//     http://www.apache.org/licenses/LICENSE-2.0
//
// Unless required by applicable law or agreed to in writing, software
// distributed under the License is distributed on an "AS IS" BASIS,
// WITHOUT WARRANTIES OR CONDITIONS OF ANY KIND, either express or implied.
// See the License for the specific language governing permissions and
// limitations under the License.

package flags

const (
	// UserManagement enables user management, i.e. invitations, role assignments, etc.
	UserManagement Experiment = "user_management"
	// DockerHubProvider enables the DockerHub provider.
	DockerHubProvider Experiment = "dockerhub_provider"
	// GitLabProvider enables the GitLab provider.
	GitLabProvider Experiment = "gitlab_provider"
<<<<<<< HEAD
	// MachineAccounts enables machine accounts (in particular, GitHub Actions) for authorization
	MachineAccounts Experiment = "machine_accounts"
=======
	// VulnCheckErrorTemplate enables improved evaluation details
	// messages in the vulncheck rule.
	VulnCheckErrorTemplate Experiment = "vulncheck_error_template"
>>>>>>> 8e7669ff
)<|MERGE_RESOLUTION|>--- conflicted
+++ resolved
@@ -22,12 +22,9 @@
 	DockerHubProvider Experiment = "dockerhub_provider"
 	// GitLabProvider enables the GitLab provider.
 	GitLabProvider Experiment = "gitlab_provider"
-<<<<<<< HEAD
 	// MachineAccounts enables machine accounts (in particular, GitHub Actions) for authorization
 	MachineAccounts Experiment = "machine_accounts"
-=======
 	// VulnCheckErrorTemplate enables improved evaluation details
 	// messages in the vulncheck rule.
 	VulnCheckErrorTemplate Experiment = "vulncheck_error_template"
->>>>>>> 8e7669ff
 )