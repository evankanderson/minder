//
// Copyright 2023 Stacklok, Inc.
//
// Licensed under the Apache License, Version 2.0 (the "License");
// you may not use this file except in compliance with the License.
// You may obtain a copy of the License at
//
//     http://www.apache.org/licenses/LICENSE-2.0
//
// Unless required by applicable law or agreed to in writing, software
// distributed under the License is distributed on an "AS IS" BASIS,
// WITHOUT WARRANTIES OR CONDITIONS OF ANY KIND, either express or implied.
// See the License for the specific language governing permissions and
// limitations under the License.

package config

import (
	"fmt"
	"os"
	"path/filepath"

	"github.com/spf13/viper"
)

// AuthConfig is the configuration for the auth package
type AuthConfig struct {
	// AccessTokenPrivateKey is the private key used to sign the access token for authn/z
<<<<<<< HEAD
	AccessTokenPrivateKey string `mapstructure:"access_token_private_key" validate:"required"`
	// AccessTokenPublicKey is the public key used to verify the access token for authn/z
	AccessTokenPublicKey string `mapstructure:"access_token_public_key" validate:"required"`
	// RefreshTokenPrivateKey is the private key used to sign the refresh token for authn/z
	RefreshTokenPrivateKey string `mapstructure:"refresh_token_private_key" validate:"required"`
	// RefreshTokenPublicKey is the public key used to verify the refresh token for authn/z
	RefreshTokenPublicKey string `mapstructure:"refresh_token_public_key" validate:"required"`
=======
	AccessTokenPrivateKey string `mapstructure:"access_token_private_key" default:"./.ssh/access_token_rsa"`
	// AccessTokenPublicKey is the public key used to verify the access token for authn/z
	AccessTokenPublicKey string `mapstructure:"access_token_public_key" default:"./.ssh/access_token_rsa.pub"`
	// RefreshTokenPrivateKey is the private key used to sign the refresh token for authn/z
	RefreshTokenPrivateKey string `mapstructure:"refresh_token_private_key" default:"./.ssh/refresh_token_rsa"`
	// RefreshTokenPublicKey is the public key used to verify the refresh token for authn/z
	RefreshTokenPublicKey string `mapstructure:"refresh_token_public_key" default:"./.ssh/refresh_token_rsa.pub"`
>>>>>>> 59959029
	// TokenExpiry is the expiry time for the access token in seconds
	TokenExpiry int64 `mapstructure:"token_expiry" default:"3600"`
	// RefreshExpiry is the expiry time for the refresh token in seconds
	RefreshExpiry int64 `mapstructure:"refresh_expiry" default:"86400"`
	// NoncePeriod is the period in seconds for which a nonce is valid
	NoncePeriod int64 `mapstructure:"nonce_period" default:"3600"`
	// TokenKey is the key used to store the provider's token in the database
<<<<<<< HEAD
	TokenKey string `mapstructure:"token_key" validate:"required"`
}

// SetAuthViperDefaults sets the default values for the auth configuration
func SetAuthViperDefaults(v *viper.Viper) {
	v.SetDefault("auth.token_expiry", 3600)
	v.SetDefault("auth.refresh_expiry", 86400)
	v.SetDefault("auth.nonce_period", 3600)
=======
	TokenKey string `mapstructure:"token_key" default:"./.ssh/token_key_passphrase"`
>>>>>>> 59959029
}

// GetAuthConfigWithDefaults returns a AuthConfig with default values
func GetAuthConfigWithDefaults() AuthConfig {
	return AuthConfig{}
}

// GetAccessTokenPrivateKey returns the private key used to sign the access token
func (acfg *AuthConfig) GetAccessTokenPrivateKey() ([]byte, error) {
	return readKey(acfg.AccessTokenPrivateKey)
}

// GetAccessTokenPublicKey returns the public key used to verify the access token
func (acfg *AuthConfig) GetAccessTokenPublicKey() ([]byte, error) {
	return readKey(acfg.AccessTokenPublicKey)
}

// GetRefreshTokenPrivateKey returns the private key used to sign the refresh token
func (acfg *AuthConfig) GetRefreshTokenPrivateKey() ([]byte, error) {
	return readKey(acfg.RefreshTokenPrivateKey)
}

// GetRefreshTokenPublicKey returns the public key used to verify the refresh token
func (acfg *AuthConfig) GetRefreshTokenPublicKey() ([]byte, error) {
	return readKey(acfg.RefreshTokenPublicKey)
}

func readKey(keypath string) ([]byte, error) {
	cleankeypath := filepath.Clean(keypath)
	data, err := os.ReadFile(cleankeypath)
	if err != nil {
		return nil, fmt.Errorf("failed to read key: %s", err)
	}

	return data, nil
}<|MERGE_RESOLUTION|>--- conflicted
+++ resolved
@@ -19,22 +19,11 @@
 	"fmt"
 	"os"
 	"path/filepath"
-
-	"github.com/spf13/viper"
 )
 
 // AuthConfig is the configuration for the auth package
 type AuthConfig struct {
 	// AccessTokenPrivateKey is the private key used to sign the access token for authn/z
-<<<<<<< HEAD
-	AccessTokenPrivateKey string `mapstructure:"access_token_private_key" validate:"required"`
-	// AccessTokenPublicKey is the public key used to verify the access token for authn/z
-	AccessTokenPublicKey string `mapstructure:"access_token_public_key" validate:"required"`
-	// RefreshTokenPrivateKey is the private key used to sign the refresh token for authn/z
-	RefreshTokenPrivateKey string `mapstructure:"refresh_token_private_key" validate:"required"`
-	// RefreshTokenPublicKey is the public key used to verify the refresh token for authn/z
-	RefreshTokenPublicKey string `mapstructure:"refresh_token_public_key" validate:"required"`
-=======
 	AccessTokenPrivateKey string `mapstructure:"access_token_private_key" default:"./.ssh/access_token_rsa"`
 	// AccessTokenPublicKey is the public key used to verify the access token for authn/z
 	AccessTokenPublicKey string `mapstructure:"access_token_public_key" default:"./.ssh/access_token_rsa.pub"`
@@ -42,7 +31,6 @@
 	RefreshTokenPrivateKey string `mapstructure:"refresh_token_private_key" default:"./.ssh/refresh_token_rsa"`
 	// RefreshTokenPublicKey is the public key used to verify the refresh token for authn/z
 	RefreshTokenPublicKey string `mapstructure:"refresh_token_public_key" default:"./.ssh/refresh_token_rsa.pub"`
->>>>>>> 59959029
 	// TokenExpiry is the expiry time for the access token in seconds
 	TokenExpiry int64 `mapstructure:"token_expiry" default:"3600"`
 	// RefreshExpiry is the expiry time for the refresh token in seconds
@@ -50,18 +38,7 @@
 	// NoncePeriod is the period in seconds for which a nonce is valid
 	NoncePeriod int64 `mapstructure:"nonce_period" default:"3600"`
 	// TokenKey is the key used to store the provider's token in the database
-<<<<<<< HEAD
-	TokenKey string `mapstructure:"token_key" validate:"required"`
-}
-
-// SetAuthViperDefaults sets the default values for the auth configuration
-func SetAuthViperDefaults(v *viper.Viper) {
-	v.SetDefault("auth.token_expiry", 3600)
-	v.SetDefault("auth.refresh_expiry", 86400)
-	v.SetDefault("auth.nonce_period", 3600)
-=======
 	TokenKey string `mapstructure:"token_key" default:"./.ssh/token_key_passphrase"`
->>>>>>> 59959029
 }
 
 // GetAuthConfigWithDefaults returns a AuthConfig with default values
@@ -89,6 +66,10 @@
 	return readKey(acfg.RefreshTokenPublicKey)
 }
 
+func (acfg *AuthConfig) GetTokenKey() ([]byte, error) {
+	return readKey(acfg.TokenKey)
+}
+
 func readKey(keypath string) ([]byte, error) {
 	cleankeypath := filepath.Clean(keypath)
 	data, err := os.ReadFile(cleankeypath)
